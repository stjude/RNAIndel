--- conflicted
+++ resolved
@@ -1,5 +1 @@
-<<<<<<< HEAD
 __version__ = "3.2.3"
-=======
-__version__ = "3.2.2"
->>>>>>> e3521cce
