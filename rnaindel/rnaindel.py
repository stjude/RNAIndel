#!/usr/bin/env python3
import sys
import argparse
import rnaindel.analysis as ra
import rnaindel.training as tr
import rnaindel.occurrence as oc

from .version import __version__


def main():
    Commands()


class Commands(object):
    def __init__(self):
        parser = argparse.ArgumentParser(
            prog="rnaindel",
            usage="""rnaindel <subcommand> [<args>]

subcommands are:
    PredictIndels             Predict somatic/germline/artifact indels from tumor RNA-Seq data
    CalculateFeatures         Calculate and report features for training
    Train                     Perform model training
    CountOccurrence           Count occurrence within cohort to filter false somatic predictions""",
        )

        parser.add_argument(
            "subcommand",
            help="PredictIndels, CalculateFeatures, Train, CountOccurrence",
        )

        parser.add_argument(
            "--version",
            action="version",
            version="%(prog)s {version}".format(version=__version__),
        )

        args = parser.parse_args(sys.argv[1:2])

        if not hasattr(self, args.subcommand):
            sys.exit("Error: invalid subcommand")

        getattr(self, args.subcommand)()

    def PredictIndels(self):
        ra.analyze("PredictIndels", version=__version__)

    def CalculateFeatures(self):
        ra.analyze("CalculateFeatures")

<<<<<<< HEAD
    def Train(self):
        tr.train()
=======
        print(
            "rnaindel training for " + msg + " completed successfully.", file=sys.stdout
        )
    else:
        create_logger(log_dir)

        alignments = pysam.AlignmentFile(args.bam)
        genome = pysam.FastaFile(args.fasta)
        refgene = "{}/refgene/refCodingExon.bed.gz".format(data_dir)
        exons = pysam.TabixFile(refgene)
        protein = "{}/protein/proteinConservedDomains.txt".format(data_dir)
        dbsnp = pysam.TabixFile("{}/dbsnp/dbsnp.indel.vcf.gz".format(data_dir))
        clinvar = pysam.TabixFile("{}/clinvar/clinvar.indel.vcf.gz".format(data_dir))
        cosmic = pysam.TabixFile(
            "{}/cosmic/CosmicCodingMuts.indel.vcf.gz".format(data_dir)
        )

        germline_db = pysam.TabixFile(args.germline_db) if args.germline_db else None

        # input validation
        rl.input_validator(alignments, genome, args.uniq_mapq)

        # region analysis
        region = args.region if subcommand == "analysis" else None

        # preprocessing
        # variant calling will be performed if no external VCF is supplied
        if not args.input_vcf:

            with tempfile.TemporaryDirectory() as tmp_dir:
                # indel calling
                bambino_output = os.path.join(tmp_dir, "bambino.txt")

                bl.bambino(
                    args.bam, args.fasta, bambino_output, args.heap_memory, region
                )

                # preprocess indels from the built-in caller
                df, chr_prefixed = rl.indel_preprocessor(
                    bambino_output, genome, alignments, exons
                )

                df = rl.indel_rescuer(
                    df, args.fasta, args.bam, chr_prefixed, args.process_num
                )

        else:
            # preprocess indels from external VCF
            df, chr_prefixed = rl.indel_vcf_preprocessor(
                args.input_vcf, genome, alignments, exons, region
            )

            df = rl.indel_rescuer(
                df,
                args.fasta,
                args.bam,
                chr_prefixed,
                args.process_num,
                external_vcf=True,
            )

        # indel annotation
        df = rl.indel_annotator(df, genome, exons, chr_prefixed)

        # feature calculation
        if subcommand == "feature":
            df, df_filtered_premerge = rl.indel_sequence_processor(
                df,
                genome,
                alignments,
                args.uniq_mapq,
                chr_prefixed,
                softclip_analysis=args.softclip_analysis,
            )
        else:
            coverage_in_trainingset = "{}/models/coverage.txt".format(data_dir)
            downsample_thresholds = {}
            with open(coverage_in_trainingset) as f:
                for line in f:
                    if line.startswith("s"):
                        downsample_thresholds["single_nuleotide_indels"] = int(
                            line.rstrip().split("\t")[1]
                        )
                    else:
                        downsample_thresholds["multi_nuleotide_indels"] = int(
                            line.rstrip().split("\t")[1]
                        )

            df, df_filtered_premerge = rl.indel_sequence_processor(
                df,
                genome,
                alignments,
                args.uniq_mapq,
                chr_prefixed,
                softclip_analysis=args.softclip_analysis,
                downsample_thresholds=downsample_thresholds,
            )

        df = rl.indel_protein_processor(df, refgene, protein)

        # merging equivalent indels
        df, df_filtered_postmerge = rl.indel_equivalence_solver(
            df, genome, refgene, chr_prefixed
        )

        # SNP annotation
        df = rl.indel_snp_annotator(
            df, genome, dbsnp, clinvar, cosmic, germline_db, chr_prefixed
        )

        # subcommand "feature" exits here
        if subcommand == "feature":
            df = rl.indel_feature_reporter(df, genome, args.output_tab, chr_prefixed)
            print("rnaindel feature completed successfully.", file=sys.stdout)
            sys.exit(0)

        # prediction
        df = rl.indel_classifier(df, model_dir, args.process_num)

        # concatenating invalid(filtered) entries
        df_filtered = pd.concat(
            [df_filtered_premerge, df_filtered_postmerge],
            axis=0,
            ignore_index=True,
            sort=True,
        )

        # panel of non somatic
        default_pons = pysam.TabixFile(
            os.path.join(args.data_dir, "non_somatic/non_somatic.vcf.gz")
        )
        user_pons = (
            pysam.TabixFile(args.non_somatic_panel) if args.non_somatic_panel else None
        )

        df = rl.indel_reclassifier(
            df, genome, default_pons, user_pons, cosmic, chr_prefixed
        )

        # postProcessing & VCF formatting
        df, df_filtered = rl.indel_postprocessor(
            df, df_filtered, genome, exons, chr_prefixed
        )
        rl.indel_vcf_writer(
            df,
            df_filtered,
            args.fasta,
            genome,
            alignments,
            chr_prefixed,
            args.output_vcf,
            model_dir,
            __version__,
        )

        print("rnaindel analysis completed successfully.", file=sys.stdout)


def get_args(subcommand):
    prog = "rnaindel " + subcommand
    parser = argparse.ArgumentParser(prog=prog)

    if subcommand == "analysis" or subcommand == "feature" or subcommand == "training":
        parser.add_argument(
            "-p",
            "--process-num",
            metavar="INT",
            default=1,
            type=check_int,
            help="number of processes (default: 1)",
        )

        parser.add_argument(
            "-l",
            "--log-dir",
            metavar="DIR",
            default=os.getcwd(),
            type=check_folder_existence,
            help="directory to ouput log files (default: current)",
        )

        if subcommand == "analysis" or subcommand == "feature":
            parser.add_argument(
                "-i",
                "--bam",
                metavar="FILE",
                required=True,
                type=partial(check_file, file_name="BAM file (.bam)"),
                help="input tumor RNA-Seq BAM file (must be STAR-mapped).",
            )

            parser.add_argument(
                "-r",
                "--fasta",
                metavar="FILE",
                required=True,
                type=partial(check_file, file_name="FASTA file"),
                help="reference genome FASTA file.",
            )

            parser.add_argument(
                "-d",
                "--data-dir",
                metavar="DIR",
                required=True,
                help="data directory contains databases and models",
                type=check_folder_existence,
            )

            parser.add_argument(
                "-v",
                "--input-vcf",
                metavar="FILE",
                type=partial(check_file, file_name="VCF (.vcf) file"),
                help="input VCF file from other callers",
            )

            parser.add_argument(
                "-q",
                "--uniq-mapq",
                metavar="INT",
                default=255,
                type=partial(check_int, preset="mapq"),
                help="STAR mapping quality MAPQ for unique mappers (default: 255)",
            )

            parser.add_argument(
                "-m",
                "--heap-memory",
                metavar="STR",
                default="6000m",
                help="maximum heap space (default: 6000m)",
            )

            parser.add_argument(
                "-g",
                "--germline-db",
                metavar="FILE",
                type=check_file,
                help="user-provided germline database in bgzip-compressed VCF format",
            )

            parser.add_argument(
                "--exclude-softclipped-alignments",
                dest="softclip_analysis",
                action="store_false",
                help="do not use softclipped alignments for feature calculation",
            )
            parser.set_defaults(softclip_analysis=True)

            if subcommand == "analysis":

                parser.add_argument(
                    "-o",
                    "--output-vcf",
                    metavar="FILE",
                    required=True,
                    help="output VCF file",
                )

                parser.add_argument(
                    "-n",
                    "--non-somatic-panel",
                    metavar="FILE",
                    default=None,
                    type=partial(check_file, file_name="nonsomatic panel (.vcf.gz)"),
                    help="user-defined panel of non-somatic indels in bgzip-compressed VCF format (default: None)",
                )

                parser.add_argument(
                    "--region",
                    metavar="STR",
                    default=None,
                    type=check_region,
                    help="specify region for target analysis: chrN:start-stop (default: None)",
                )
            else:

                parser.add_argument(
                    "-o",
                    "--output-tab",
                    metavar="FILE",
                    required=True,
                    help="output tab-delimited file",
                )

        else:
            parser.add_argument(
                "-t",
                "--training-data",
                metavar="FILE",
                required=True,
                type=partial(check_file, file_name="data file (.tab)"),
                help="input training data file (tab delimited).",
            )

            parser.add_argument(
                "-d",
                "--data-dir",
                metavar="DIR",
                required=True,
                help="data directory contains databases and models. training will update the models in the directory",
                type=check_folder_existence,
            )

            parser.add_argument(
                "-c",
                "--indel-class",
                metavar="STR",
                required=True,
                help="indel class to be trained: s for single-nucleotide indel or m for multi-nucleotide indels",
                type=check_indel_class,
            )

            parser.add_argument(
                "-k",
                "--k-fold",
                metavar="INT",
                default=5,
                type=partial(check_int, preset="k_fold"),
                help="number of folds in k-fold cross-validation (default: 5)",
            )

            parser.add_argument(
                "--ds-beta",
                metavar="INT",
                default="10",
                type=check_int,
                help="F_beta to be optimized in down_sampling step. optimized for TPR when beta >100 given. (default: 10)",
            )

            parser.add_argument(
                "--fs-beta",
                metavar="INT",
                default="10",
                type=check_int,
                help="F_beta to be optimized in feature selection step. optimized for TPR when beta >100 given. (default: 10)",
            )

            parser.add_argument(
                "--pt-beta",
                metavar="INT",
                default="10",
                type=check_int,
                help="F_beta to be optimized in parameter_tuning step. optimized for TPR when beta >100 given. (default: 10)",
            )

            parser.add_argument(
                "--downsample-ratio",
                metavar="INT",
                default=None,
                type=partial(check_int, preset="downsample"),
                help="train with specified downsample ratio in [1, 20]. (default: None)",
            )

            parser.add_argument(
                "--feature-names",
                metavar="FILE",
                default=None,
                type=check_file,
                help="train with specified subset of features. Supply as file containing a feature name per line (default: None)",
            )

            parser.add_argument(
                "--auto-param",
                action="store_true",
                help='train with sklearn.RandomForestClassifer\'s max_features="auto"',
            )

    elif (
        subcommand == "nonsomatic"
        or subcommand == "reclassification"
        or subcommand == "recurrence"
    ):
        parser.add_argument(
            "-r",
            "--fasta",
            metavar="FILE",
            required=True,
            type=partial(check_file, file_name="FASTA file"),
            help="reference genome FASTA file.",
        )

        if subcommand == "nonsomatic" or subcommand == "recurrence":
            parser.add_argument(
                "-d",
                "--data-dir",
                metavar="DIR",
                required=True,
                help="data directory contains databases and models",
                type=check_folder_existence,
            )
            if subcommand == "nonsomatic":
                parser.add_argument(
                    "--vcf-list",
                    metavar="FILE",
                    required=True,
                    type=check_file,
                    help="file containing paths to normal VCF files",
                )

                parser.add_argument(
                    "--count",
                    metavar="INT",
                    required=True,
                    type=check_int,
                    help="use indels observed >= count times for panel compilation",
                )

                parser.add_argument(
                    "-o",
                    "--output-vcf",
                    metavar="FILE",
                    required=True,
                    help="nonsomatic VCF file",
                )
            else:
                parser.add_argument(
                    "--vcf-list",
                    metavar="FILE",
                    required=True,
                    type=check_file,
                    help="file containing paths to RNAIndel output VCF files to be annotated",
                )

                parser.add_argument(
                    "--out-dir",
                    metavar="DIR",
                    default=None,
                    type=check_folder_existence,
                    help="directory to ouput (default: input file directory)",
                )
        else:
            parser.add_argument(
                "-i",
                "--input-vcf",
                metavar="FILE",
                required=True,
                type=partial(check_file, file_name="VCF (.vcf) file"),
                help="RNAIndel ouput VCF to be reclassified",
            )

            parser.add_argument(
                "-o",
                "--output-vcf",
                metavar="FILE",
                required=True,
                help="reclassified VCF file",
            )

            parser.add_argument(
                "-n",
                "--non-somatic-panel",
                metavar="FILE",
                required=True,
                type=partial(check_file, file_name="nonsomatic panel (.vcf.gz)"),
                help="user-defined panel of non-somatic indels in bgzip-compressed VCF format",
            )

    args = parser.parse_args(sys.argv[2:])
    return args


def create_logger(log_dir):
    logger = logging.getLogger("")
    logger.setLevel(logging.INFO)

    if log_dir:
        logfilename = "rnaindel_" + str(uuid.uuid4()) + ".log"
        fh = logging.FileHandler(os.path.join(log_dir, logfilename), delay=True)
        fh.setLevel(logging.INFO)
        fh_formatter = logging.Formatter(
            "%(asctime)s %(module)-12s %(levelname)-8s %(message)s"
        )
        fh.setFormatter(fh_formatter)
        logger.addHandler(fh)

    sh = logging.StreamHandler()
    sh.setLevel(logging.WARNING)
    logger.addHandler(sh)
    return logger


def check_int(val, preset=None):
    val = int(val)
    if val <= 0 and not preset:
        sys.exit("Error: the input must be a positive integer.")
    elif val <= 1 and preset == "k_fold":
        sys.exit(
            "Error: the number of folds must be a positive integer greater than 1."
        )
    elif not 0 <= val <= 255 and prest == "mapq":
        sys.exit("Error: the MAPQ value must be an integer between 0 and 255.")
    elif not 1 <= val <= 20 and preset == "downsample":
        sys.exit("Error: downsample ratio must be an integer between 1 and 20")
    else:
        return val


def check_indel_class(val):
    if val != "s" and val != "m":
        sys.exit(
            "Error: indel class must be s for single-nucleotide indels (1-nt) or m for multi-nucleotide indels (>1-nt) indels"
        )
    return val


def check_folder_existence(folder):
    p = pathlib.Path(folder)
    if not p.exists():
        sys.exit("Error: {} directory Not Found.".format(folder))
    return folder


def check_file(file_path, file_name=None):
    if not os.path.isfile(file_path):
        if file_name:
            sys.exit("Error: {} Not Found.".format(file_name))
        else:
            sys.exit("Error: {} Not Found.".format(file_path))
    return file_path


def check_region(region):
    region = region.replace("chr", "")
    is_valid = bool(re.match(r"[0-9XY]+:[0-9]+-[0-9]+", region))

    if is_valid:
        roi_lst = region.split(":")
        chr, span = roi_lst[0], roi_lst[1].split("-")
        start, stop = int(span[0]), int(span[1])
    else:
        sys.exit("Check the region format: chrN:start-stop")

    canonicals = [str(i) for i in range(1, 23)] + ["X", "Y"]
    if not chr in canonicals:
        sys.exit("RNAIndel only supports human canonical chrmosomes: chr1-22,X,Y")

    if start >= stop:
        sys.exit(
            "Check the stop is larger than the start in your region: chrN:start-stop"
        )
>>>>>>> a6ad6aeb

    def CountOccurrence(self):
        oc.count()


if __name__ == "__main__":
    sys.exit(main())<|MERGE_RESOLUTION|>--- conflicted
+++ resolved
@@ -49,557 +49,11 @@
     def CalculateFeatures(self):
         ra.analyze("CalculateFeatures")
 
-<<<<<<< HEAD
     def Train(self):
         tr.train()
-=======
-        print(
-            "rnaindel training for " + msg + " completed successfully.", file=sys.stdout
-        )
-    else:
-        create_logger(log_dir)
-
-        alignments = pysam.AlignmentFile(args.bam)
-        genome = pysam.FastaFile(args.fasta)
-        refgene = "{}/refgene/refCodingExon.bed.gz".format(data_dir)
-        exons = pysam.TabixFile(refgene)
-        protein = "{}/protein/proteinConservedDomains.txt".format(data_dir)
-        dbsnp = pysam.TabixFile("{}/dbsnp/dbsnp.indel.vcf.gz".format(data_dir))
-        clinvar = pysam.TabixFile("{}/clinvar/clinvar.indel.vcf.gz".format(data_dir))
-        cosmic = pysam.TabixFile(
-            "{}/cosmic/CosmicCodingMuts.indel.vcf.gz".format(data_dir)
-        )
-
-        germline_db = pysam.TabixFile(args.germline_db) if args.germline_db else None
-
-        # input validation
-        rl.input_validator(alignments, genome, args.uniq_mapq)
-
-        # region analysis
-        region = args.region if subcommand == "analysis" else None
-
-        # preprocessing
-        # variant calling will be performed if no external VCF is supplied
-        if not args.input_vcf:
-
-            with tempfile.TemporaryDirectory() as tmp_dir:
-                # indel calling
-                bambino_output = os.path.join(tmp_dir, "bambino.txt")
-
-                bl.bambino(
-                    args.bam, args.fasta, bambino_output, args.heap_memory, region
-                )
-
-                # preprocess indels from the built-in caller
-                df, chr_prefixed = rl.indel_preprocessor(
-                    bambino_output, genome, alignments, exons
-                )
-
-                df = rl.indel_rescuer(
-                    df, args.fasta, args.bam, chr_prefixed, args.process_num
-                )
-
-        else:
-            # preprocess indels from external VCF
-            df, chr_prefixed = rl.indel_vcf_preprocessor(
-                args.input_vcf, genome, alignments, exons, region
-            )
-
-            df = rl.indel_rescuer(
-                df,
-                args.fasta,
-                args.bam,
-                chr_prefixed,
-                args.process_num,
-                external_vcf=True,
-            )
-
-        # indel annotation
-        df = rl.indel_annotator(df, genome, exons, chr_prefixed)
-
-        # feature calculation
-        if subcommand == "feature":
-            df, df_filtered_premerge = rl.indel_sequence_processor(
-                df,
-                genome,
-                alignments,
-                args.uniq_mapq,
-                chr_prefixed,
-                softclip_analysis=args.softclip_analysis,
-            )
-        else:
-            coverage_in_trainingset = "{}/models/coverage.txt".format(data_dir)
-            downsample_thresholds = {}
-            with open(coverage_in_trainingset) as f:
-                for line in f:
-                    if line.startswith("s"):
-                        downsample_thresholds["single_nuleotide_indels"] = int(
-                            line.rstrip().split("\t")[1]
-                        )
-                    else:
-                        downsample_thresholds["multi_nuleotide_indels"] = int(
-                            line.rstrip().split("\t")[1]
-                        )
-
-            df, df_filtered_premerge = rl.indel_sequence_processor(
-                df,
-                genome,
-                alignments,
-                args.uniq_mapq,
-                chr_prefixed,
-                softclip_analysis=args.softclip_analysis,
-                downsample_thresholds=downsample_thresholds,
-            )
-
-        df = rl.indel_protein_processor(df, refgene, protein)
-
-        # merging equivalent indels
-        df, df_filtered_postmerge = rl.indel_equivalence_solver(
-            df, genome, refgene, chr_prefixed
-        )
-
-        # SNP annotation
-        df = rl.indel_snp_annotator(
-            df, genome, dbsnp, clinvar, cosmic, germline_db, chr_prefixed
-        )
-
-        # subcommand "feature" exits here
-        if subcommand == "feature":
-            df = rl.indel_feature_reporter(df, genome, args.output_tab, chr_prefixed)
-            print("rnaindel feature completed successfully.", file=sys.stdout)
-            sys.exit(0)
-
-        # prediction
-        df = rl.indel_classifier(df, model_dir, args.process_num)
-
-        # concatenating invalid(filtered) entries
-        df_filtered = pd.concat(
-            [df_filtered_premerge, df_filtered_postmerge],
-            axis=0,
-            ignore_index=True,
-            sort=True,
-        )
-
-        # panel of non somatic
-        default_pons = pysam.TabixFile(
-            os.path.join(args.data_dir, "non_somatic/non_somatic.vcf.gz")
-        )
-        user_pons = (
-            pysam.TabixFile(args.non_somatic_panel) if args.non_somatic_panel else None
-        )
-
-        df = rl.indel_reclassifier(
-            df, genome, default_pons, user_pons, cosmic, chr_prefixed
-        )
-
-        # postProcessing & VCF formatting
-        df, df_filtered = rl.indel_postprocessor(
-            df, df_filtered, genome, exons, chr_prefixed
-        )
-        rl.indel_vcf_writer(
-            df,
-            df_filtered,
-            args.fasta,
-            genome,
-            alignments,
-            chr_prefixed,
-            args.output_vcf,
-            model_dir,
-            __version__,
-        )
-
-        print("rnaindel analysis completed successfully.", file=sys.stdout)
-
-
-def get_args(subcommand):
-    prog = "rnaindel " + subcommand
-    parser = argparse.ArgumentParser(prog=prog)
-
-    if subcommand == "analysis" or subcommand == "feature" or subcommand == "training":
-        parser.add_argument(
-            "-p",
-            "--process-num",
-            metavar="INT",
-            default=1,
-            type=check_int,
-            help="number of processes (default: 1)",
-        )
-
-        parser.add_argument(
-            "-l",
-            "--log-dir",
-            metavar="DIR",
-            default=os.getcwd(),
-            type=check_folder_existence,
-            help="directory to ouput log files (default: current)",
-        )
-
-        if subcommand == "analysis" or subcommand == "feature":
-            parser.add_argument(
-                "-i",
-                "--bam",
-                metavar="FILE",
-                required=True,
-                type=partial(check_file, file_name="BAM file (.bam)"),
-                help="input tumor RNA-Seq BAM file (must be STAR-mapped).",
-            )
-
-            parser.add_argument(
-                "-r",
-                "--fasta",
-                metavar="FILE",
-                required=True,
-                type=partial(check_file, file_name="FASTA file"),
-                help="reference genome FASTA file.",
-            )
-
-            parser.add_argument(
-                "-d",
-                "--data-dir",
-                metavar="DIR",
-                required=True,
-                help="data directory contains databases and models",
-                type=check_folder_existence,
-            )
-
-            parser.add_argument(
-                "-v",
-                "--input-vcf",
-                metavar="FILE",
-                type=partial(check_file, file_name="VCF (.vcf) file"),
-                help="input VCF file from other callers",
-            )
-
-            parser.add_argument(
-                "-q",
-                "--uniq-mapq",
-                metavar="INT",
-                default=255,
-                type=partial(check_int, preset="mapq"),
-                help="STAR mapping quality MAPQ for unique mappers (default: 255)",
-            )
-
-            parser.add_argument(
-                "-m",
-                "--heap-memory",
-                metavar="STR",
-                default="6000m",
-                help="maximum heap space (default: 6000m)",
-            )
-
-            parser.add_argument(
-                "-g",
-                "--germline-db",
-                metavar="FILE",
-                type=check_file,
-                help="user-provided germline database in bgzip-compressed VCF format",
-            )
-
-            parser.add_argument(
-                "--exclude-softclipped-alignments",
-                dest="softclip_analysis",
-                action="store_false",
-                help="do not use softclipped alignments for feature calculation",
-            )
-            parser.set_defaults(softclip_analysis=True)
-
-            if subcommand == "analysis":
-
-                parser.add_argument(
-                    "-o",
-                    "--output-vcf",
-                    metavar="FILE",
-                    required=True,
-                    help="output VCF file",
-                )
-
-                parser.add_argument(
-                    "-n",
-                    "--non-somatic-panel",
-                    metavar="FILE",
-                    default=None,
-                    type=partial(check_file, file_name="nonsomatic panel (.vcf.gz)"),
-                    help="user-defined panel of non-somatic indels in bgzip-compressed VCF format (default: None)",
-                )
-
-                parser.add_argument(
-                    "--region",
-                    metavar="STR",
-                    default=None,
-                    type=check_region,
-                    help="specify region for target analysis: chrN:start-stop (default: None)",
-                )
-            else:
-
-                parser.add_argument(
-                    "-o",
-                    "--output-tab",
-                    metavar="FILE",
-                    required=True,
-                    help="output tab-delimited file",
-                )
-
-        else:
-            parser.add_argument(
-                "-t",
-                "--training-data",
-                metavar="FILE",
-                required=True,
-                type=partial(check_file, file_name="data file (.tab)"),
-                help="input training data file (tab delimited).",
-            )
-
-            parser.add_argument(
-                "-d",
-                "--data-dir",
-                metavar="DIR",
-                required=True,
-                help="data directory contains databases and models. training will update the models in the directory",
-                type=check_folder_existence,
-            )
-
-            parser.add_argument(
-                "-c",
-                "--indel-class",
-                metavar="STR",
-                required=True,
-                help="indel class to be trained: s for single-nucleotide indel or m for multi-nucleotide indels",
-                type=check_indel_class,
-            )
-
-            parser.add_argument(
-                "-k",
-                "--k-fold",
-                metavar="INT",
-                default=5,
-                type=partial(check_int, preset="k_fold"),
-                help="number of folds in k-fold cross-validation (default: 5)",
-            )
-
-            parser.add_argument(
-                "--ds-beta",
-                metavar="INT",
-                default="10",
-                type=check_int,
-                help="F_beta to be optimized in down_sampling step. optimized for TPR when beta >100 given. (default: 10)",
-            )
-
-            parser.add_argument(
-                "--fs-beta",
-                metavar="INT",
-                default="10",
-                type=check_int,
-                help="F_beta to be optimized in feature selection step. optimized for TPR when beta >100 given. (default: 10)",
-            )
-
-            parser.add_argument(
-                "--pt-beta",
-                metavar="INT",
-                default="10",
-                type=check_int,
-                help="F_beta to be optimized in parameter_tuning step. optimized for TPR when beta >100 given. (default: 10)",
-            )
-
-            parser.add_argument(
-                "--downsample-ratio",
-                metavar="INT",
-                default=None,
-                type=partial(check_int, preset="downsample"),
-                help="train with specified downsample ratio in [1, 20]. (default: None)",
-            )
-
-            parser.add_argument(
-                "--feature-names",
-                metavar="FILE",
-                default=None,
-                type=check_file,
-                help="train with specified subset of features. Supply as file containing a feature name per line (default: None)",
-            )
-
-            parser.add_argument(
-                "--auto-param",
-                action="store_true",
-                help='train with sklearn.RandomForestClassifer\'s max_features="auto"',
-            )
-
-    elif (
-        subcommand == "nonsomatic"
-        or subcommand == "reclassification"
-        or subcommand == "recurrence"
-    ):
-        parser.add_argument(
-            "-r",
-            "--fasta",
-            metavar="FILE",
-            required=True,
-            type=partial(check_file, file_name="FASTA file"),
-            help="reference genome FASTA file.",
-        )
-
-        if subcommand == "nonsomatic" or subcommand == "recurrence":
-            parser.add_argument(
-                "-d",
-                "--data-dir",
-                metavar="DIR",
-                required=True,
-                help="data directory contains databases and models",
-                type=check_folder_existence,
-            )
-            if subcommand == "nonsomatic":
-                parser.add_argument(
-                    "--vcf-list",
-                    metavar="FILE",
-                    required=True,
-                    type=check_file,
-                    help="file containing paths to normal VCF files",
-                )
-
-                parser.add_argument(
-                    "--count",
-                    metavar="INT",
-                    required=True,
-                    type=check_int,
-                    help="use indels observed >= count times for panel compilation",
-                )
-
-                parser.add_argument(
-                    "-o",
-                    "--output-vcf",
-                    metavar="FILE",
-                    required=True,
-                    help="nonsomatic VCF file",
-                )
-            else:
-                parser.add_argument(
-                    "--vcf-list",
-                    metavar="FILE",
-                    required=True,
-                    type=check_file,
-                    help="file containing paths to RNAIndel output VCF files to be annotated",
-                )
-
-                parser.add_argument(
-                    "--out-dir",
-                    metavar="DIR",
-                    default=None,
-                    type=check_folder_existence,
-                    help="directory to ouput (default: input file directory)",
-                )
-        else:
-            parser.add_argument(
-                "-i",
-                "--input-vcf",
-                metavar="FILE",
-                required=True,
-                type=partial(check_file, file_name="VCF (.vcf) file"),
-                help="RNAIndel ouput VCF to be reclassified",
-            )
-
-            parser.add_argument(
-                "-o",
-                "--output-vcf",
-                metavar="FILE",
-                required=True,
-                help="reclassified VCF file",
-            )
-
-            parser.add_argument(
-                "-n",
-                "--non-somatic-panel",
-                metavar="FILE",
-                required=True,
-                type=partial(check_file, file_name="nonsomatic panel (.vcf.gz)"),
-                help="user-defined panel of non-somatic indels in bgzip-compressed VCF format",
-            )
-
-    args = parser.parse_args(sys.argv[2:])
-    return args
-
-
-def create_logger(log_dir):
-    logger = logging.getLogger("")
-    logger.setLevel(logging.INFO)
-
-    if log_dir:
-        logfilename = "rnaindel_" + str(uuid.uuid4()) + ".log"
-        fh = logging.FileHandler(os.path.join(log_dir, logfilename), delay=True)
-        fh.setLevel(logging.INFO)
-        fh_formatter = logging.Formatter(
-            "%(asctime)s %(module)-12s %(levelname)-8s %(message)s"
-        )
-        fh.setFormatter(fh_formatter)
-        logger.addHandler(fh)
-
-    sh = logging.StreamHandler()
-    sh.setLevel(logging.WARNING)
-    logger.addHandler(sh)
-    return logger
-
-
-def check_int(val, preset=None):
-    val = int(val)
-    if val <= 0 and not preset:
-        sys.exit("Error: the input must be a positive integer.")
-    elif val <= 1 and preset == "k_fold":
-        sys.exit(
-            "Error: the number of folds must be a positive integer greater than 1."
-        )
-    elif not 0 <= val <= 255 and prest == "mapq":
-        sys.exit("Error: the MAPQ value must be an integer between 0 and 255.")
-    elif not 1 <= val <= 20 and preset == "downsample":
-        sys.exit("Error: downsample ratio must be an integer between 1 and 20")
-    else:
-        return val
-
-
-def check_indel_class(val):
-    if val != "s" and val != "m":
-        sys.exit(
-            "Error: indel class must be s for single-nucleotide indels (1-nt) or m for multi-nucleotide indels (>1-nt) indels"
-        )
-    return val
-
-
-def check_folder_existence(folder):
-    p = pathlib.Path(folder)
-    if not p.exists():
-        sys.exit("Error: {} directory Not Found.".format(folder))
-    return folder
-
-
-def check_file(file_path, file_name=None):
-    if not os.path.isfile(file_path):
-        if file_name:
-            sys.exit("Error: {} Not Found.".format(file_name))
-        else:
-            sys.exit("Error: {} Not Found.".format(file_path))
-    return file_path
-
-
-def check_region(region):
-    region = region.replace("chr", "")
-    is_valid = bool(re.match(r"[0-9XY]+:[0-9]+-[0-9]+", region))
-
-    if is_valid:
-        roi_lst = region.split(":")
-        chr, span = roi_lst[0], roi_lst[1].split("-")
-        start, stop = int(span[0]), int(span[1])
-    else:
-        sys.exit("Check the region format: chrN:start-stop")
-
-    canonicals = [str(i) for i in range(1, 23)] + ["X", "Y"]
-    if not chr in canonicals:
-        sys.exit("RNAIndel only supports human canonical chrmosomes: chr1-22,X,Y")
-
-    if start >= stop:
-        sys.exit(
-            "Check the stop is larger than the start in your region: chrN:start-stop"
-        )
->>>>>>> a6ad6aeb
 
     def CountOccurrence(self):
         oc.count()
 
-
 if __name__ == "__main__":
     sys.exit(main())