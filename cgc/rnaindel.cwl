{
    "class": "CommandLineTool",
    "cwlVersion": "v1.2",
    "$namespaces": {
        "sbg": "https://sevenbridges.com"
    },
    "baseCommand": [],
    "inputs": [
        {
            "id": "subcommand",
            "type": {
                "type": "enum",
                "symbols": [
                    "PredictIndels",
                    "CalculateFeatures",
                    "Train",
                    "CountOccurrence"
                ],
                "name": "subcommand"
            },
            "inputBinding": {
                "shellQuote": false,
                "position": 0
            },
            "default": "PredictIndels"
        },
        {
            "id": "input",
            "type": "File",
            "inputBinding": {
                "prefix": "-i",
                "shellQuote": false,
                "position": 1
            },
            "doc": "STAR-mapped BAM file to analyze",
            "sbg:fileTypes": "BAM",
            "secondaryFiles": [
                {
                    "pattern": ".bai?"
                },
                {
                    "pattern": "$(self.nameroot).bai?"
                }
            ]
        },
        {
            "loadListing": "deep_listing",
            "id": "data_dir",
            "type": "Directory",
            "inputBinding": {
                "prefix": "-d",
                "shellQuote": false,
                "position": 2
            },
            "doc": "Data directory containing trained models and databases. Can be obtained from http://ftp.stjude.org/pub/software/RNAIndel/data_dir_grch38.v3.tar.gz (GRCh38) or http://ftp.stjude.org/pub/software/RNAIndel/data_dir_grch37.v3.tar.gz (GRCh37)"
        },
        {
            "id": "refdata",
            "type": "File",
            "inputBinding": {
                "prefix": "-r",
                "shellQuote": false,
                "position": 3
            },
            "doc": "Reference genome in FASTA format",
            "sbg:fileTypes": "FA",
            "secondaryFiles": [
                {
                    "pattern": ".fai",
                    "required": true
                }
            ]
        },
        {
            "id": "p",
            "type": "int?",
            "inputBinding": {
                "prefix": "-p",
                "shellQuote": false,
                "position": 5
            },
            "label": "number of cores",
            "default": 8
        },
        {
<<<<<<< HEAD
            "id": "tumor",
            "type": "File?",
            "inputBinding": {
                "prefix": "-t",
                "shellQuote": false,
                "position": 6
            },
            "label": "Tumor DNA-Seq BAM file for cross-platform check (default: None)"
        },
        {
            "id": "normal",
            "type": "File?",
            "inputBinding": {
                "prefix": "-n",
                "shellQuote": false,
                "position": 7
            },
            "label": "Normal DNA-Seq BAM file for cross-platform check (default: None)"
        },
        {
            "id": "vcf",
            "type": "File?",
            "inputBinding": {
                "prefix": "-v",
                "shellQuote": false,
                "position": 8
            },
            "label": "VCF file from external caller. Supply as vcf.gz + index",
            "secondaryFiles": [
                {
                    "pattern": ".tbi",
                    "required": true
                }
            ]
        },
        {
            "id": "mapq",
            "type": "int?",
            "inputBinding": {
                "prefix": "-q",
                "shellQuote": false,
                "position": 9
            },
            "label": "STAR mapping quality MAPQ for unique mappers (default: 255)",
            "default": 255
        },
        {
            "id": "heap",
=======
            "id": "m",
>>>>>>> 4db82746
            "type": "string?",
            "inputBinding": {
                "prefix": "-m",
                "shellQuote": false,
<<<<<<< HEAD
                "position": 10
            },
            "label": "maximum heap space (default: 6000m)",
            "default": "6000m"
        },
        {
            "id": "pon",
            "type": "File?",
            "inputBinding": {
                "prefix": "--pon",
                "shellQuote": false,
                "position": 11
            },
            "label": "User defined panel of normals to refine somatic predictions. Supply as vcf.gz + index",
            "secondaryFiles": [
                {
                    "pattern": ".tbi",
                    "required": true
                }
            ]
        },
        {
            "id": "region",
            "type": "string?",
            "inputBinding": {
                "prefix": "--region",
                "shellQuote": false,
                "position": 12
            },
            "label": "specify region for target analysis: chrN:start-stop (default: None)",
=======
                "position": 6
            },
            "label": "Java heap space",
            "default": "6000m"
>>>>>>> 4db82746
        }
    ],
    "outputs": [
        {
            "id": "predicted_indels",
            "type": "File",
            "outputBinding": {
                "glob": "*.vcf"
            }
        }
    ],
    "doc": "RNAIndel calls coding indels from tumor RNA-Seq data and classifies them as somatic, germline, and artifactual. RNAIndel supports GRCh38 and 37.\n\n## Inputs\n* **BAM** - STAR-mapped BAM file\n* **Fasta** - Reference genome in FASTA format\n* **Reference** - Trained data models and databases. Can be obtained from http://ftp.stjude.org/pub/software/RNAIndel/data_dir_grch38.v3.tar.gz (GRCh38) or http://ftp.stjude.org/pub/software/RNAIndel/data_dir_grch37.v3.tar.gz (GRCh37)\n\n## Outputs\n* **Indel callset** - RNAIndel called indels",
    "label": "rnaindel2",
    "arguments": [
        {
            "prefix": "-o",
            "shellQuote": false,
            "position": 5,
            "valueFrom": "$(inputs.input.nameroot).vcf"
        }
    ],
    "requirements": [
        {
            "class": "ShellCommandRequirement"
        },
        {
            "class": "LoadListingRequirement"
        },
        {
            "class": "ResourceRequirement",
            "ramMin": 80000,
            "coresMin": 8
        },
        {
            "class": "DockerRequirement",
            "dockerPull": "cgc-images.sbgenomics.com/stjude/rnaindel:latest"
        },
        {
            "class": "InlineJavascriptRequirement"
        }
    ],
    "hints": [
        {
            "class": "sbg:AWSInstanceType",
            "value": "r4.4xlarge;ebs-gp2;1024"
        }
    ],
    "sbg:links": [
        {
            "id": "https://github.com/stjude/RNAIndel",
            "label": "Source Code"
        },
        {
            "id": "https://doi.org/10.1093/bioinformatics/btz753",
            "label": "Publication"
        }
    ],
    "sbg:appVersion": [
        "v1.2"
    ],
    "sbg:wrapperLicense": "Apache 2.0 License",
    "sbg:license": "Apache 2.0 License",
    "sbg:categories": [
        "RNA-Seq",
        "Variant Calling"
    ]
}<|MERGE_RESOLUTION|>--- conflicted
+++ resolved
@@ -83,7 +83,6 @@
             "default": 8
         },
         {
-<<<<<<< HEAD
             "id": "tumor",
             "type": "File?",
             "inputBinding": {
@@ -132,14 +131,10 @@
         },
         {
             "id": "heap",
-=======
-            "id": "m",
->>>>>>> 4db82746
             "type": "string?",
             "inputBinding": {
                 "prefix": "-m",
                 "shellQuote": false,
-<<<<<<< HEAD
                 "position": 10
             },
             "label": "maximum heap space (default: 6000m)",
@@ -170,12 +165,6 @@
                 "position": 12
             },
             "label": "specify region for target analysis: chrN:start-stop (default: None)",
-=======
-                "position": 6
-            },
-            "label": "Java heap space",
-            "default": "6000m"
->>>>>>> 4db82746
         }
     ],
     "outputs": [
