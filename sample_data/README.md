--- conflicted
+++ resolved
@@ -39,17 +39,18 @@
 rnaindel analysis completed successfully.      # all steps done. 
 ```
 Fifteen coding indels are reported in the ouput [VCF](./outputs/sample.vcf) file: 2 somatic, 1 germline, and 12 artifact indels (see INFO field).
-The two *PTEN* indels are predicted as somatic. The first indel is a complex indel in which a 2-nt deletion and a 9-nt insertion 
-are involved. This indel is detected as a 7-nt insertion at codon 233. The second indel is also detected as a 7-nt insertion at codon 246, not as a 39-nt insertion, due to the soft-clipped alignment. 
+The two *PTEN* indels are predicted as somatic. 
+The first indel is a complex indel in which a 2-nt deletion and a 9-nt insertion 
+are involved. This indel is detected as a 7-nt insertion at codon 233. 
+The second indel is also detected as a 7-nt insertion at codon 246, not as a 39-nt insertion, due to the soft-clipped alignment. 
 
 ### Working with GATK-HaplotypeCaller 
-The sample BAM file was preprocessed following GATK RNA-Seq Variant Calling [BestPractice](https://software.broadinstitute.org/gatk/documentation/article.php?id=3891). 
+The sample BAM file was preprocessed following GATK RNA-Seq Variant Calling 
+[BestPractice](https://software.broadinstitute.org/gatk/documentation/article.php?id=3891). 
 GATK-HC (ver 4.0.2.1) called variants in the preprocessed BAM file ([sample.gatk.bam](./inputs/sample.gatk.bam)) and 
-<<<<<<< HEAD
-generated a [VCF](./inputs/sample_gatk.vcf) file (sample_gatk.vcf). Now, the indels in the GATK VCF file are classified. **Please input the original BAM file (sample.bam), not the preprocessed one (sample.gatk.bam)**.
-=======
-generated a VCF file ([sample_gatk.vcf](./inputs/sample_gatk.vcf)). Now, the indels in the GATK VCF file are classified. **Please input the original BAM file (sample.bam), not the preprocessed one (sample.gatk.bam)**.
->>>>>>> 3944f651
+generated a VCF file ([sample_gatk.vcf](./inputs/sample_gatk.vcf)). Now, the indels in the GATK VCF file are classified. 
+**Please input the original BAM file (sample.bam), not the preprocessed one (sample.gatk.bam)**.
+
 ```
 $ rnaindel analysis -b ./sample_data/inputs/sample.bam \
                     -v ./sample_data/inputs/sample_gatk.vcf \
@@ -60,14 +61,9 @@
 rnaindel analysis completed successfully. # all steps done (no calling by the built-in caller) 
 ```
 Four coding indels are reported in the output [VCF](./outputs/sample_gatk_classified.vcf) file: 2 somatic, 1 germline, and 1 artifact. 
-<<<<<<< HEAD
-Both *PTEN* indels are predicated as somatic. The 39-nt insertion at codon 246 is also detected as a 7-nt insertion by GATK-HC. 
-However, the indel at codon 234 is detected as a combination of two insertions: 
-=======
 Both *PTEN* indels are predicated as somatic. The 39-nt insertion at codon 246 is also detected as a 7-nt insertion by GATK-HC.<br> 
 &nbsp;&nbsp;&nbsp;&nbsp;&nbsp;&nbsp;&nbsp;&nbsp;&nbsp;&nbsp;&nbsp;&nbsp;
 However, GATK-HC detected the indel at codon 234 as a combination of two insertions: 
->>>>>>> 3944f651
 the GGCCC insertion at chr10:87957916 and the TG insertion at chr10:87957917. In the output [VCF](./outputs/sample_gatk_classified.vcf), 
 these two are annotated as "RQB=chr10:87957916:G:GGGCCCAT". This means that RNAIndel could not find these two insertions in the BAM 
 file as reported by GATK-HC and, instead, found a GGCCCAT insertion at chr10:87957916 and used this for prediction; they were rescued by (RQB)
