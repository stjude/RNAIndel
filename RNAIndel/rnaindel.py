#!/usr/bin/env python3

import os
import sys
import pathlib
import logging
import argparse
import pandas as pd
import rna_indel_lib as rna


def main():
    args = get_args()
    
    create_logger(args.output)
    
    if args.input_bambino:
<<<<<<< HEAD
        df = rna.indel_preprocessor(args.input_bambino, args.refgene, args.fasta)
        df = rna.equivalence_collector(df, args.fasta, args.bam, args.num_of_processes, False)
    else:
        df = rna.indel_vcf_preprocessor(args.input_vcf, args.refgene, args.fasta)
        df = rna.equivalence_collector(df, args.fasta, args.bam, args.num_of_processes, True)
          
=======
        df = rna.indel_preprocessor(args.input_bambino)
        df = rna.indel_rescue(df, args.fasta, args.bam, 
                              num_of_processes=args.num_of_processes)
    else:
        df = rna.indel_vcf_preprocessor(args.input_vcf)
        df = rna.indel_rescue(df, args.fasta, args.bam,
                              num_of_processes=args.num_of_processes,
                              left_aligned=True,
                              external_vcf=True)
              
>>>>>>> 5d9e9ff4
    df = rna.indel_annotator(df, args.refgene, args.fasta)
    df = rna.indel_sequence_processor(df, args.fasta, args.bam, args.uniq_mapq)
    df = rna.indel_protein_processor(df, args.refgene) 
    df = rna.indel_equivalence_solver(df, args.fasta, args.refgene, args.output)
    df = rna.indel_snp_annotator(df, args.fasta, args.dbsnp, args.clinvar)
    df = rna.indel_classifier(df, args.dir_for_models, processes=args.num_of_processes)
    
    if args.panel_of_non_somatic:
        df = rna.indel_reclassifier(df, args.fasta, args.panel_of_non_somatic)
    
    df = rna.indel_postprocessor(df, args.refgene, args.fasta, args.panel_of_non_somatic)
    rna.indel_vcf_writer(df, args.bam, args.fasta, args.output)
    

def create_logger(output):
    p = pathlib.Path(output)
    out_dir = p.parents[0].as_posix()
 
    logger = logging.getLogger('')
    logger.setLevel(logging.INFO)

    fh = logging.FileHandler(os.path.join(out_dir, 'run.log'), delay=True)
    fh.setLevel(logging.INFO)
    fh_formatter = logging.Formatter('%(asctime)s %(module)-12s %(levelname)-8s %(message)s')
    fh.setFormatter(fh_formatter)
    logger.addHandler(fh)

    sh = logging.StreamHandler()
    sh.setLevel(logging.WARNING)
    logger.addHandler(sh)
    
    return logger


def check_pos_int(val):
    val = int(val)
    if val <=0:
        sys.exit('The number of processes must be a positve integer')

    return val


def check_output(output):
    p = pathlib.Path(output)
    out_dir = p.parents[0]

    if not out_dir.exists():
        sys.exit('Output directory Not Found.')
    
    return output


def check_panel_of_non_somatic(filepath):
    if not os.path.isfile(filepath):
        sys.exit('Panel of non somatic (.vcf) Not Found.')
    
    return filepath


def get_args():
        
    REFGENE = './refgene/refCodingExon.bed.gz'
    DBSNP = './dbsnp/00-All.151.indel.vcf.gz'
    CLINVAR = './clnvr/clinvar.indel.vcf.gz'
    MODELS_DIR = './models'

    parser = argparse.ArgumentParser()
   
    # input required: bam
    parser.add_argument('-b', '--bam', required=True) 
    # input required either: bambino output or vcf
    group = parser.add_mutually_exclusive_group(required=True)
    group.add_argument('-ib', '--input-bambino')
    group.add_argument('-iv', '--input-vcf') 
    # output required
    parser.add_argument('-o', '--output', required=True, type=check_output)
    # reference required: fasta
    parser.add_argument('-r', '--fasta', required=True)
    # optional: MAPQ
    parser.add_argument('-q', '--uniq-mapq', default=255, type=int) 
    # optional: number of processes 
    parser.add_argument('-p', '--num-of-processes', type=check_pos_int)
    # optional: reclassification by non-somatic list
    parser.add_argument('-pons', '--panel-of-non-somatic', type=check_panel_of_non_somatic)
    # configurations: with defaut value
    parser.add_argument('-refgene', '--refgene', default=REFGENE)
    parser.add_argument('-dbsnp', '--dbsnp', default=DBSNP)
    parser.add_argument('-clinvar', '--clinvar', default=CLINVAR)
    parser.add_argument('-models', '--dir-for-models', default=MODELS_DIR)
    args = parser.parse_args()

    return args


if __name__ == '__main__':
    main()<|MERGE_RESOLUTION|>--- conflicted
+++ resolved
@@ -15,31 +15,22 @@
     create_logger(args.output)
     
     if args.input_bambino:
-<<<<<<< HEAD
         df = rna.indel_preprocessor(args.input_bambino, args.refgene, args.fasta)
-        df = rna.equivalence_collector(df, args.fasta, args.bam, args.num_of_processes, False)
-    else:
-        df = rna.indel_vcf_preprocessor(args.input_vcf, args.refgene, args.fasta)
-        df = rna.equivalence_collector(df, args.fasta, args.bam, args.num_of_processes, True)
-          
-=======
-        df = rna.indel_preprocessor(args.input_bambino)
         df = rna.indel_rescue(df, args.fasta, args.bam, 
                               num_of_processes=args.num_of_processes)
     else:
-        df = rna.indel_vcf_preprocessor(args.input_vcf)
-        df = rna.indel_rescue(df, args.fasta, args.bam,
+        df = rna.indel_vcf_preprocessor(args.input_vcf, args.refgene, args.fasta)
+        df = rna.indel_rescuer(df, args.fasta, args.bam,
                               num_of_processes=args.num_of_processes,
                               left_aligned=True,
                               external_vcf=True)
               
->>>>>>> 5d9e9ff4
     df = rna.indel_annotator(df, args.refgene, args.fasta)
     df = rna.indel_sequence_processor(df, args.fasta, args.bam, args.uniq_mapq)
     df = rna.indel_protein_processor(df, args.refgene) 
     df = rna.indel_equivalence_solver(df, args.fasta, args.refgene, args.output)
     df = rna.indel_snp_annotator(df, args.fasta, args.dbsnp, args.clinvar)
-    df = rna.indel_classifier(df, args.dir_for_models, processes=args.num_of_processes)
+    df = rna.indel_classifier(df, args.dir_for_models, num_of_processes=args.num_of_processes)
     
     if args.panel_of_non_somatic:
         df = rna.indel_reclassifier(df, args.fasta, args.panel_of_non_somatic)
