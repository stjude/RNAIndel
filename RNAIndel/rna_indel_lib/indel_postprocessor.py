#!/usr/bin/env python3
"""8th  step of analysis 

Left-align, unify equivalents and format the result

'indel_postprocessor' is the main routine of this module
"""

import sys
import pysam
import logging
from functools import partial
from .left_aligner import lt_aln
from .indel_sequence import Indel
from .indel_annotator import annotate_indels

logger = logging.getLogger(__name__)


def indel_postprocessor(df, refgene, fasta, reclf=False):
    """Main routine to perform left-alingment, unification, and formatting
     
    Args:
        df (pandas.DataFrame): df with prediction made
        refgene (str): path to refCodingExon.bed.gz
        fasta (str): path to .fa
        reclf (bool): True if reclassification is performed. Default=False 
    Returns:
        df (pandas.DataFrame): df with all post-processing done
    """
    fa = pysam.FastaFile(fasta)

    # left-alignment
    lt_aln_indel_generator = partial(generate_lt_aln_indel, fa=fa)
    df["lt"] = df.apply(lt_aln_indel_generator, axis=1)
    df["pos"], df["ref"], df["alt"] = zip(*df.apply(left_align_report, axis=1))

    # re-classify common indels to germline
<<<<<<< HEAD
    df["predicted_class"], df["prob_s"], df["prob_g"], df["prob_a"] = zip(
        *df.apply(classify_common_snp_to_germline, axis=1)
    )

=======
    # DO NOT DELETE '\' (does run but incorrect result)
    df['predicted_class'],\
    df['reclassified'] = zip(*df.apply(reclassify_common_indels, axis=1))
    
>>>>>>> 9cedf927
    # reannotate afer left-alignment
    exon_data = pysam.TabixFile(refgene)
    anno = partial(annotate_indels, exon_data=exon_data, fasta=fasta, postprocess=True)
    df["annotation"] = df.apply(anno, axis=1)
    df = df[df["annotation"] != "-"]

    if len(df) == 0:
        logging.warning(
            "No indels annotated in coding region after left-alignment. Analysis done."
        )
        sys.exit(0)

    df = unify_equivalent_indels(df)
<<<<<<< HEAD
    df = format_header(df, reclf)

=======
    
>>>>>>> 9cedf927
    return df


def generate_lt_aln_indel(row, fa):
    """Generates a left-aligned Indel object

    Args:
        row (pandas.Series): with 'chr', 'pos', 'is_ins', 'indel_seq'
                            specifies original (not lt-aligned) indel  
        fa (pysam.FastaFile): obj storing reference seq 
    Returns:
        idl (Indel obj): Indel obj left-aligned against reference
    """
    idl = Indel(row["chr"], row["pos"], row["is_ins"], row["indel_seq"])
    idl = lt_aln(idl, fa)

    return idl


def left_align_report(row):
    """Gets and formats info from left-aligned indel
    
    Args:
        row (pandas.DataFrame): with 'lt', 'is_ins' labels
                                in 'lt', left-aligned indels are stored
    Returns:
        pos (int): 1-based coordinate
        alt, ref (str): alt or ref allele 
    """
    pos = row["lt"].pos
    if row["is_ins"] == 1:
        ref = "-"
        alt = row["lt"].idl_seq
    else:
        ref = row["lt"].idl_seq
        alt = "-"

    return pos, ref, alt


def unify_equivalent_indels(df):
    """Unify equivalent indels with highest somatic probability

    Args:
        df (pandas.DataFrame): df after left-alignment
                               -> all equivalent indels have same 
                                  'chr', 'pos', 'ref', 'alt'
    Returns:
        df (pandas.Dataframe): de-duplicated dataframe
    """
    # to keep original order
    df["order"] = df.index

    # select one with highest somatic probability
    df = df.sort_values("prob_s", ascending=False)
    df = df.drop_duplicates(["chr", "pos", "ref", "alt"])
    df = df.sort_values("order")

    return df


def reclassify_common_indels(row):
    """Reclassify common indels predicted 'somatic' to germline

    Args:
        row (pandas.Series)
    Returns:
    """
<<<<<<< HEAD
    pred = row["predicted_class"]
    proba_somatic = row["prob_s"]
    proba_germline = row["prob_g"]
    proba_artifact = row["prob_a"]

    if pred == "somatic" and row["is_common"] == 1:
        if (
            "Pathogenic" not in row["clin_info"]
            and "Likely_pathogenic" not in row["clin_info"]
        ):
            pred, proba_somatic, proba_germline, proba_artifact = "germline", 0, 1, 0

    return pred, proba_somatic, proba_germline, proba_artifact


def format_header(df, reclf=False):
    """Formats header for readability
   
    Args:
        df (pandas.DataFrame): df with left-alinged and de-duplicated
        reclf (bool): True if reclassification is performed, Default=False
    Returns:
        df (pandas.DataFrame): formatted df
    """
    header1 = [
        "chr",
        "pos",
        "ref",
        "alt",
        "annotation",
        "dbsnp",
        "max_maf",
        "is_common",
        "clin_info",
        "prob_s",
        "prob_g",
        "prob_a",
        "predicted_class",
    ]

    header2 = [
        "ref_count",
        "alt_count",
        "indel_complexity",
        "dissimilarity",
        "indel_size",
        "repeat",
        "is_uniq_mapped",
        "is_near_boundary",
        "is_bidirectional",
        "is_multiallelic",
        "is_truncating",
        "is_nmd_insensitive",
        "ipg",
        "local_strength",
        "is_at_ins",
        "is_at_del",
    ]
    if reclf:
        header1 = header1 + ["filter"]

    header = header1 + header2

    df = df[header]

    return df
=======
    pred = row['predicted_class']
    proba_somatic = row['prob_s']
    proba_germline = row['prob_g']
    proba_artifact = row['prob_a']
    msg = row['reclassified']
    
    if pred == 'somatic' and row['is_common'] == 1:
        if 'Pathogenic' not in row['clin_info'] \
        and 'Likely_pathogenic' not in row['clin_info']:
            pred, msg = 'germline', 'reclassified' 
    
    return pred, msg
>>>>>>> 9cedf927
<|MERGE_RESOLUTION|>--- conflicted
+++ resolved
@@ -36,17 +36,10 @@
     df["pos"], df["ref"], df["alt"] = zip(*df.apply(left_align_report, axis=1))
 
     # re-classify common indels to germline
-<<<<<<< HEAD
-    df["predicted_class"], df["prob_s"], df["prob_g"], df["prob_a"] = zip(
-        *df.apply(classify_common_snp_to_germline, axis=1)
-    )
-
-=======
     # DO NOT DELETE '\' (does run but incorrect result)
     df['predicted_class'],\
     df['reclassified'] = zip(*df.apply(reclassify_common_indels, axis=1))
     
->>>>>>> 9cedf927
     # reannotate afer left-alignment
     exon_data = pysam.TabixFile(refgene)
     anno = partial(annotate_indels, exon_data=exon_data, fasta=fasta, postprocess=True)
@@ -60,12 +53,6 @@
         sys.exit(0)
 
     df = unify_equivalent_indels(df)
-<<<<<<< HEAD
-    df = format_header(df, reclf)
-
-=======
-    
->>>>>>> 9cedf927
     return df
 
 
@@ -134,74 +121,6 @@
         row (pandas.Series)
     Returns:
     """
-<<<<<<< HEAD
-    pred = row["predicted_class"]
-    proba_somatic = row["prob_s"]
-    proba_germline = row["prob_g"]
-    proba_artifact = row["prob_a"]
-
-    if pred == "somatic" and row["is_common"] == 1:
-        if (
-            "Pathogenic" not in row["clin_info"]
-            and "Likely_pathogenic" not in row["clin_info"]
-        ):
-            pred, proba_somatic, proba_germline, proba_artifact = "germline", 0, 1, 0
-
-    return pred, proba_somatic, proba_germline, proba_artifact
-
-
-def format_header(df, reclf=False):
-    """Formats header for readability
-   
-    Args:
-        df (pandas.DataFrame): df with left-alinged and de-duplicated
-        reclf (bool): True if reclassification is performed, Default=False
-    Returns:
-        df (pandas.DataFrame): formatted df
-    """
-    header1 = [
-        "chr",
-        "pos",
-        "ref",
-        "alt",
-        "annotation",
-        "dbsnp",
-        "max_maf",
-        "is_common",
-        "clin_info",
-        "prob_s",
-        "prob_g",
-        "prob_a",
-        "predicted_class",
-    ]
-
-    header2 = [
-        "ref_count",
-        "alt_count",
-        "indel_complexity",
-        "dissimilarity",
-        "indel_size",
-        "repeat",
-        "is_uniq_mapped",
-        "is_near_boundary",
-        "is_bidirectional",
-        "is_multiallelic",
-        "is_truncating",
-        "is_nmd_insensitive",
-        "ipg",
-        "local_strength",
-        "is_at_ins",
-        "is_at_del",
-    ]
-    if reclf:
-        header1 = header1 + ["filter"]
-
-    header = header1 + header2
-
-    df = df[header]
-
-    return df
-=======
     pred = row['predicted_class']
     proba_somatic = row['prob_s']
     proba_germline = row['prob_g']
@@ -213,5 +132,4 @@
         and 'Likely_pathogenic' not in row['clin_info']:
             pred, msg = 'germline', 'reclassified' 
     
-    return pred, msg
->>>>>>> 9cedf927
+    return pred, msg