#!/usr/bin/env python3
"""3rd step of analysis.

Calculates features at sequence and alignment level

'indel_sequence_processor' is the main routine of this module
"""

import pysam
from functools import partial
from .most_common import most_common
from .indel_features import SamFeatures
from .indel_features import AnnotationFeatures
from .indel_curator import curate_indel_in_genome
from .indel_curator import curate_indel_in_pileup


def indel_sequence_processor(df, fasta, bam, mapq):
    """Calculate features from Bambino output, annotation, and .bam
    
    Features not used for final model are commented out '#'
   
    Args:
        df (pandas.DataFrame)
        fasta (str): path to fasta
        bam (str): path to bam
    Returns:
        df (pandas.DataFrame)
    """
    # features derived from Bambino output
    # df['is_gc_ins'] = df.apply(is_gc_ins, axis=1)
    # df['is_gc_del'] = df.apply(is_gc_del, axis=1)
    df["is_at_ins"] = df.apply(is_at_ins, axis=1)
    df["is_at_del"] = df.apply(is_at_del, axis=1)
    df["indel_size"] = df.apply(indel_size, axis=1)

    # features derived from annotation
    df["a"] = df.apply(anno_features, axis=1)
    # df['is_inframe'] = df.apply(lambda x: x['a'].is_inframe, axis=1)
    df["is_truncating"] = df.apply(lambda x: x["a"].is_truncating, axis=1)
    # df['is_splice'] = df.apply(lambda x: x['a'].is_splice, axis=1)
    df["is_nmd_insensitive"] = df.apply(lambda x: x["a"].is_nmd_insensitive, axis=1)

    # features derived from sequence alingment/map
    bam_data = pysam.AlignmentFile(bam, "rb")
    sam = partial(sam_features, fasta=fasta, bam_data=bam_data, mapq=mapq)
    df["s"] = df.apply(sam, axis=1)
    # df['gc'] = df.apply(lambda x: x['s'].gc, axis=1)
    # df['local_gc'] = df.apply(lambda x: x['s'].local_gc, axis=1)
    # df['lc'] = df.apply(lambda x: x['s'].lc, axis=1)
    # df['local_lc'] = df.apply(lambda x: x['s'].local_lc, axis=1)
    # df['strength'] = df.apply(lambda x: x['s'].strength, axis=1)
<<<<<<< HEAD
    df["local_strength"] = df.apply(lambda x: x["s"].local_strength, axis=1)
    df["repeat"] = df.apply(lambda x: x["s"].repeat, axis=1)
    df["dissimilarity"] = df.apply(lambda x: x["s"].dissimilarity, axis=1)
    df["indel_complexity"] = df.apply(lambda x: x["s"].indel_complexity, axis=1)
    df["ref_count"] = df.apply(lambda x: x["s"].ref_count, axis=1)
    df["alt_count"] = df.apply(lambda x: x["s"].alt_count, axis=1)
    df["is_multiallelic"] = df.apply(lambda x: x["s"].is_multiallelic, axis=1)
    df["is_near_boundary"] = df.apply(lambda x: x["s"].is_near_boundary, axis=1)
    df["is_bidirectional"] = df.apply(lambda x: x["s"].is_bidirectional, axis=1)
    df["is_uniq_mapped"] = df.apply(lambda x: x["s"].is_uniq_mapped, axis=1)

    df.drop(["a", "s"], axis=1, inplace=True)

    # remove any row with NA
    df.dropna(inplace=True)

    return df
=======
    df['local_strength'] = df.apply(lambda x: x['s'].local_strength, axis=1) 
    df['repeat'] = df.apply(lambda x: x['s'].repeat, axis=1)
    df['dissimilarity'] = df.apply(lambda x: x['s'].dissimilarity, axis=1)
    df['indel_complexity'] = df.apply(lambda x: x['s'].indel_complexity, axis=1)
    df['ref_count'] = df.apply(lambda x: x['s'].ref_count, axis=1)
    df['alt_count'] = df.apply(lambda x: x['s'].alt_count, axis=1)
    df['is_multiallelic'] = df.apply(lambda x: x['s'].is_multiallelic, axis=1)
    df['is_near_boundary'] = df.apply(lambda x: x['s'].is_near_boundary, axis=1)
    df['is_bidirectional'] = df.apply(lambda x: x['s'].is_bidirectional, axis=1)
    df['is_uniq_mapped'] = df.apply(lambda x: x['s'].is_uniq_mapped, axis=1)
    
    df.drop(['a', 's'], axis=1, inplace=True)
    
    df.to_csv('test_2.txt', sep='\t', index=False)
    df['filtered'] = df.apply(flag_invalid_entry, axis=1)
    
    df, df_filtered = df[df['filtered'] == '-'], df[df['filtered'] != '-']  
    
    # drop original calls rescued by equivalence
    df.dropna(inplace=True)
    
    return df, df_filtered
>>>>>>> 9cedf927


def is_gc_ins(row):
    """Encodes if the indel is an insertion of 'G' or 'C'
    
    Args:
        row (pandas.Series): a Series with 'is_ins'(bool) 
                             and 'indel_seq'(str) indexes 
    Returns:
        is_gc_ins (bool): 1 for 'G' or 'C' insertion
                          0 otherwise
    """
    if row["is_ins"] == 1 and row["indel_seq"] == "G":
        is_gc_ins = 1
    elif row["is_ins"] == 1 and row["indel_seq"] == "C":
        is_gc_ins = 1
    else:
        is_gc_ins = 0

    return is_gc_ins


def is_gc_del(row):
    """Encodes if the indel is a deletion of 'G' or 'C'
    
    Args:
        row (pandas.Series): a Series with 'is_ins'(bool)
                             and 'indel_seq'(str) indexes
    Returns:
        is_gc_del (bool): 1 for 'G' or 'C' deletion
                          0 otherwise
    """
    if row["is_ins"] == 0 and row["indel_seq"] == "G":
        is_gc_del = 1
    elif row["is_ins"] == 0 and row["indel_seq"] == "C":
        is_gc_del = 1
    else:
        is_gc_del = 0

    return is_gc_del


def is_at_ins(row):
    """Encodes if the indel is an insertion of 'A' or 'T'
    
    Args:
        row (pandas.Series): a Series with 'is_ins'(bool)
                             and 'indel_seq'(str) indexes

    Returns:
        is_at_ins (bool): 1 for 'A' or 'T' insertion
                          0 otherwise
    """
    if row["is_ins"] == 1 and row["indel_seq"] == "A":
        is_at_ins = 1
    elif row["is_ins"] == 1 and row["indel_seq"] == "T":
        is_at_ins = 1
    else:
        is_at_ins = 0

    return is_at_ins


def is_at_del(row):
    """Encodes if the indel is an deletion with 'A' or 'T'
    
    Args:
        row (pandas.Series): a Series with 'is_ins'(bool)
                             and 'indel_seq'(str) indexes

    Returns:
        is_at_del (bool): 1 for 'A' or 'T' deletion
                          0 otherwise
    """
    if row["is_ins"] == 0 and row["indel_seq"] == "A":
        is_at_del = 1
    elif row["is_ins"] == 0 and row["indel_seq"] == "T":
        is_at_del = 1
    else:
        is_at_del = 0

    return is_at_del


def indel_size(row):
    """Calculate the length of indel sequence.

    Args:
        row (pandas.Series): a Series with 'indel_seq'(str) index
    Returns:
        indel_size (int): a positive int
    """
    indel_size = len(row["indel_seq"])

    return indel_size


def anno_features(row):
    """Encodes features derived from variant annotaion:
        
    1. inframe 
    2. truncating (frameshift, nonsense, or splice-motif affected)
    3. whether it is in splice site/region
    4. whether it is in the first or last exon
         
    In multiple-isoform case, the common pattern is returned 
    except for is_inframe and is_splice

    Args:
        row (pandas.Series): a Series with 'annotation' index
    Returns:
        AnnotationFeatures (obj) 
    """
    lst = row["annotation"].split(",")

    inframe = 0
    truncates = []
    splice = 0
    insensitivities = []
    for anno in lst:

        if "inframe" in anno:
            inframe += 1
        else:
            pass

        if "Truncating" in anno:
            truncates.append(1)
        else:
            truncates.append(0)

        if "splice" in anno:
            splice += 1
        else:
            pass

        is_insensitive = int(anno.split("|")[-1])
        insensitivities.append(is_insensitive)

    is_inframe = 0
    if inframe > 0:
        is_inframe = 1

    is_splice = 0
    if splice > 0:
        is_splice = 1

    return AnnotationFeatures(
        is_inframe, most_common(truncates), is_splice, most_common(insensitivities)
    )


def sam_features(row, fasta, bam_data, mapq):
    """Encodes features derived from sequence alignment/map(SAM)
    
    Args:
        row (pandas.Series): a Series with 'chr', 'pos', 
                             'is_ins', 'indel_seq' indexes
        fasta (str): path to fasta
        bam_data (pysam.AlignmentFile): bam alignment object
    Returns:
        SamFeatures (class)            
    """
    dna_window = 50
    rna_window = 6

    chr = row["chr"]
    pos = row["pos"]
    idl_type = row["is_ins"]
    idl_seq = row["indel_seq"]

    # SequenceWithIndel obj in refrence genome
    idl_ref_genome = curate_indel_in_genome(fasta, chr, pos, idl_type, idl_seq)
    # PileupWithIndel obj in bam
    idl_bam = curate_indel_in_pileup(bam_data, chr, pos, idl_type, idl_seq, mapq)

    # global sequence properties
    # derived from reference genome
    gc = idl_ref_genome.gc(dna_window)
    lc = idl_ref_genome.lc(dna_window)
    strength = idl_ref_genome.strength(dna_window)

    # local sequence properties derived from bam
    # these consider individual variations such SNPs
    # replace with info from fasta if failed to retrieve
    # info from bam (this may happen if the reads are too short)
    try:
        local_gc = idl_bam.gc(rna_window)
    except:
        local_gc = idl_ref_genome.gc(rna_window)

    try:
        local_lc = idl_bam.local_lc(rna_window)
    except:
        local_lc = idl_ref_genome.local_lc(rna_window)

    try:
        local_strength = idl_bam.strength(rna_window)
    except:
        local_strength = idl_ref_genome.strength(rna_window)

    try:
        repeat = idl_bam.repeat()
    except:
        repeat = idl_ref_genome.repeat()

    try:
        dissimilarity = idl_bam.dissimilarity()
    except:
        dissimilarity = idl_ref_genome.dissimilarity()

    try:
        indel_complexity = idl_bam.indel_complexity(rna_window)
    except:
        indel_complexity = 0

    # alignment/map properities
    try:
        ref_count = idl_bam.ref_count
    except:
<<<<<<< HEAD
        ref_count = "NA"

    try:
        alt_count = idl_bam.alt_count
    except:
        alt_count = "NA"
=======
        ref_count = None
    
    try:
        alt_count = idl_bam.alt_count
    except:
        alt_count = None
>>>>>>> 9cedf927

    try:
        is_multiallelic = idl_bam.is_multiallelic
    except:
        is_multiallelic = 0

    try:
        is_near_boundary = idl_bam.is_near_boundary
    except:
        is_near_boundary = 0

    try:
        is_bidirectional = idl_bam.is_bidirectional
    except:
        is_bidirectional = 1

    try:
        is_uniq_mapped = idl_bam.is_uniq_mapped
    except:
        is_uniq_mapped = 0

<<<<<<< HEAD
    return SamFeatures(
        gc,
        lc,
        strength,
        local_gc,
        local_lc,
        local_strength,
        repeat,
        dissimilarity,
        indel_complexity,
        ref_count,
        alt_count,
        is_multiallelic,
        is_near_boundary,
        is_bidirectional,
        is_uniq_mapped,
    )
=======
    return SamFeatures(gc, lc, strength,
                       local_gc, local_lc, local_strength,
                       repeat, dissimilarity, indel_complexity,
                       ref_count, alt_count,
                       is_multiallelic, is_near_boundary,
                       is_bidirectional, is_uniq_mapped)


def flag_invalid_entry(row):
    """Flag entries to be filtered
   
    Args:
        row (pandas.Series)
    Returns:
        filtered (str): '-' for valid entrr, otherwise invalid.

    Example:
        
       Case 1:
            chr  pos  rescued         ref_count alt_count
            chrN 123  by_equivalence  30        1
         ->      
            chr  pos  rescued         ref_count alt_count filtered
            chrN 123  by_equivalence  30        1         lt2count

       Case 2:
            chr  pos  rescued ref_count alt_count
            chrN 123  - 
       ->
            chr  pos  rescued ref_count alt_count filtered
            chrN 123  -                           notfound
            
       Case 3:
       The indel at chrN:123 was rescued by the nearest indel chrN:125.
            chr  pos  rescued               ref_count  alt_count
            chrN 123  rescued_by:chrN:125
            chrN 125                        10         5
       
       ->   chr  pos  rescued               ref_count  alt_count filtereed
            chrN 123  rescued_by:chrN:125                        by_nearest
            chrN 125                        10         5         -   
    """                                          
    filtered = '-'
    
    # Case 1
    if row['alt_count'] < 2:
        filtered = 'lt2count'
    # Case 2
    # not rescued and not found in the bam
    elif row['rescued'] == '-' and row['alt_count'] != row['alt_count']:
        filtered = 'notfound'
    # Case 3
    # original call that is rescued by nearest indel 
    # (they are not found as specified)
    elif row['rescued'].startswith('rescued_by:') \
    and row['alt_count'] != row['alt_count']:
        filtered = 'by_nearest'
    else:
        pass
        
    return filtered  
>>>>>>> 9cedf927
<|MERGE_RESOLUTION|>--- conflicted
+++ resolved
@@ -50,25 +50,6 @@
     # df['lc'] = df.apply(lambda x: x['s'].lc, axis=1)
     # df['local_lc'] = df.apply(lambda x: x['s'].local_lc, axis=1)
     # df['strength'] = df.apply(lambda x: x['s'].strength, axis=1)
-<<<<<<< HEAD
-    df["local_strength"] = df.apply(lambda x: x["s"].local_strength, axis=1)
-    df["repeat"] = df.apply(lambda x: x["s"].repeat, axis=1)
-    df["dissimilarity"] = df.apply(lambda x: x["s"].dissimilarity, axis=1)
-    df["indel_complexity"] = df.apply(lambda x: x["s"].indel_complexity, axis=1)
-    df["ref_count"] = df.apply(lambda x: x["s"].ref_count, axis=1)
-    df["alt_count"] = df.apply(lambda x: x["s"].alt_count, axis=1)
-    df["is_multiallelic"] = df.apply(lambda x: x["s"].is_multiallelic, axis=1)
-    df["is_near_boundary"] = df.apply(lambda x: x["s"].is_near_boundary, axis=1)
-    df["is_bidirectional"] = df.apply(lambda x: x["s"].is_bidirectional, axis=1)
-    df["is_uniq_mapped"] = df.apply(lambda x: x["s"].is_uniq_mapped, axis=1)
-
-    df.drop(["a", "s"], axis=1, inplace=True)
-
-    # remove any row with NA
-    df.dropna(inplace=True)
-
-    return df
-=======
     df['local_strength'] = df.apply(lambda x: x['s'].local_strength, axis=1) 
     df['repeat'] = df.apply(lambda x: x['s'].repeat, axis=1)
     df['dissimilarity'] = df.apply(lambda x: x['s'].dissimilarity, axis=1)
@@ -91,7 +72,6 @@
     df.dropna(inplace=True)
     
     return df, df_filtered
->>>>>>> 9cedf927
 
 
 def is_gc_ins(row):
@@ -312,21 +292,12 @@
     try:
         ref_count = idl_bam.ref_count
     except:
-<<<<<<< HEAD
-        ref_count = "NA"
-
+        ref_count = None
+    
     try:
         alt_count = idl_bam.alt_count
     except:
-        alt_count = "NA"
-=======
-        ref_count = None
-    
-    try:
-        alt_count = idl_bam.alt_count
-    except:
         alt_count = None
->>>>>>> 9cedf927
 
     try:
         is_multiallelic = idl_bam.is_multiallelic
@@ -348,25 +319,6 @@
     except:
         is_uniq_mapped = 0
 
-<<<<<<< HEAD
-    return SamFeatures(
-        gc,
-        lc,
-        strength,
-        local_gc,
-        local_lc,
-        local_strength,
-        repeat,
-        dissimilarity,
-        indel_complexity,
-        ref_count,
-        alt_count,
-        is_multiallelic,
-        is_near_boundary,
-        is_bidirectional,
-        is_uniq_mapped,
-    )
-=======
     return SamFeatures(gc, lc, strength,
                        local_gc, local_lc, local_strength,
                        repeat, dissimilarity, indel_complexity,
@@ -427,5 +379,4 @@
     else:
         pass
         
-    return filtered  
->>>>>>> 9cedf927
+    return filtered  