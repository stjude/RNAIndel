#!/usr/bin/env python3
"""5th step of analysis

Find equivalent indels and merge them.

'indel_equivalence_solver' is the main routine of this module
"""

import os
import re
import pathlib
import numpy as np
import pandas as pd
import subprocess as sp
from functools import partial
from .indel_curator import curate_indel_in_genome
from .indel_protein_processor import acc_len_dict

mrna = re.compile(r"NM_[0-9]+")


def indel_equivalence_solver(df, fasta, refgene):
    """Solve indel equivalence and calculates 
    indels_per_gene (ipg)
    
    Args:
        df (pandas.DataFrame)
        fasta (str): path to .fa
        refgene (str): path to refCodingExon.bed.gz
    Returns:
        df (pandas.DataFrame)
    """
<<<<<<< HEAD
    # intermediate file to store indel equivalence info
    p = pathlib.Path(output)
    out_dir = p.parents[0].as_posix()
    imd_file = os.path.join(out_dir, "equivalent_indels.txt")

    # finds and merge equivalent indels
    df = solve_equivalence(df, fasta, imd_file)
    dfe = df.groupby("equivalence_id")
=======
    # finds and merge equivalent indels
    df = solve_equivalence(df, fasta)
    dfe = df.groupby('equivalence_id')
>>>>>>> 9cedf927
    df = dfe.apply(merge_equivalents)

    # counts indels per transcript in an equivalent aware way
    acc_len = acc_len_dict(refgene)
    dfg = df.groupby("gene_symbol")
    df = dfg.apply(partial(indels_per_gene, d=acc_len))

    df.drop(["gene_symbol", "equivalence_id"], axis=1, inplace=True)

    return df


def solve_equivalence(df, fasta):
    """Finds equivalent indels and assigns IDs based on equivalnece
       Equivalent indels are assigned the same ID numbers.

    Args: 
       df (pandas dataframe)
       fasta (str): complete path to FASTA file
    Returns:
       df (pandas datagrame): 'equivalence_id' column added
    """
    # generate indel objects
<<<<<<< HEAD
    df["indel_obj"] = df.apply(partial(generate_indel, fasta=fasta), axis=1)

    # find equivalent indels and outputs an intermediate file
    df["eq"] = df.apply(partial(check_equivalence, df=df), axis=1)
    dfe = df[["eq"]].drop_duplicates(["eq"])
    dfe.to_csv(imd_file, sep="\t", index=False, header=False)

    # generate dict and assigns IDs
    d = equivalence_id_dict(imd_file)
    df["equivalence_id"] = df.apply(partial(assign_id, d=d), axis=1)
    df.drop(["indel_obj", "eq"], axis=1, inplace=True)

    # clean intermediate file
    sp.call(["rm", imd_file])

=======
    df['indel_obj'] = df.apply(partial(generate_indel, fasta=fasta), axis=1)
    
    # find equivalent indels and assign id
    df['eq'] = df.apply(partial(check_equivalence, df=df), axis=1)
    data_array = df[['eq']].drop_duplicates(['eq']).values
    lst_of_equivalent_indels = [i[0] for i in data_array]
    d = assign_id(lst_of_equivalent_indels)
   
    # annotate equivalence by id
    df['equivalence_id'] = df.apply(partial(annotate_by_id, d=d), axis=1)
    df.drop(['indel_obj', 'eq'], axis=1, inplace=True)
    
>>>>>>> 9cedf927
    return df


def generate_indel(row, fasta):
    """Generates indel objects

    Args:
       row (pandas.Series): 4 Series objects respectively
                            column indexed 'chr', 'pos', 
                            'idl_type', 'idl_seq'  
       fasta (str): complete path to FASTA file
    Returns:
       SequenceWithIndel object
    """
    chr = row["chr"]
    pos = row["pos"]
    idl_type = row["is_ins"]
    idl_seq = row["indel_seq"]
    return curate_indel_in_genome(fasta, chr, pos, idl_type, idl_seq)


def check_equivalence(row, df):
    """Finds equivalent indels stored in dataframe column
    
    Args:
       row (pandas.Series): A Series object column labeled 'indel_obj'
       df (pandas.DataFrame)
    Returns:
       str: see example below

    Example:
     indel objects are stored in 'indel_obj' column.
     Suppose they are specificed by: 
     (chromosome, position, indel type (ins or del), indel sequence) 
     input  'indel_obj'
              indel 1  (chr1, 100, 1, G)
              indel 2  (chr1, 200, 0, T)
              indel 3  (chr1, 204, 0, T) 
              indel 4  (chr2, 90, 1, ATT)
              indel 5  (chr3, 300, 1, GC)
              ...
              indel n  (chrn, nnn, 1, 'ACTG')
     
     This script finds equivalent indel objects for each object.
     The same indel will be returned as a trivial case
     (for indel i, the same indel i is obviously equivalent).

     finds equivalence (~)
              indel 1 ~ indel 1
              indel 2 ~ indel 2 indel 3
              indel 3 ~ indel 2 indel 3
              indel 4 ~ indel 4
              indel 5 ~ indel 5 indel 9 indel 11
              ...
              indel n ~ indel n
              
     Outputs is a string (chr:pos:indel_type:indel_seq), underscore-delimited 
     if multiple equivalent indels exist.
     outout
              chr1:100:1:G
              chr1:200:0:T_chr1:204:0:T
              chr1:200:0:T_chr1:204:0:T
              chr2:90:1:ATT
              chr3:300:1:GC_chr3:302:1:CG_chr3:303:1:GC
              ...
              chrn:nnn:1:ACTG             
    """
    idl1 = row["indel_obj"]
    chr1 = idl1.chr

    # limit search space onto the same chromosome
    search_space = [idl2 for idl2 in df["indel_obj"].values if idl2.chr == chr1]

    res = []
    for idl2 in search_space:
        if are_equivalent(idl1, idl2):
            msg = (
                idl2.chr
                + ":"
                + str(idl2.pos)
                + ":"
                + str(idl2.idl_type)
                + ":"
                + idl2.idl_seq
            )
            res.append(msg)
<<<<<<< HEAD
    return ",".join(res)
=======
    return '_'.join(res)
>>>>>>> 9cedf927


def assign_id(lst_of_equivalent_indels):
    """Assign ID to equivalent indels. 
    Equivalent ones share the same ID.

    Args:
        lst_of_equivalent_indels (list): deduplicated list of 
                                         indels with equivalents grouped 
                                         into the same element
    Returns:
        d (dict): {chr:pos:ins/del:indel_seq: ID(int)}

    Example:
       Equivalent indels are in the same list element delimited by '_'.
       
       lst_of_equivalent_indels = [chr1:100:1:G,
                                   chr1:200:0:T_chr1:204:0:T
                                   chr2:90:1:ATT,
                                   ...]
       Return the dist:

       d = {
            chr1:100:1:G: 1, 
            chr1:200:0:T: 2 (same ID), 
            chr1:204:0:T: 2 (same ID),
            chr2:90:1:ATT: 3,
            ...
           } 
    """  
    d = {}
    i = 1
    for idls in lst_of_equivalent_indels:
        for key in idls.split('_'):
            d[key] = i
        i += 1
    return d
         

def annotate_by_id(row, d):
    """Annotate indels by equivalence id
    
    Args:
        row (pandas.Series)
        d (dict): {chr:pos:ins/del:indel_seq: ID(int)}
    Returns:
<<<<<<< HEAD
         dict 
    """
    with open(imd_file) as f:
        d = {}
        i = 1
        for line in f:
            lst = line.rstrip().split(",")
            for key in lst:
                d[key] = i
            i += 1
    return d


def assign_id(row, d):
    """Assigns equivalence ID to each indel object
=======
        ID (int)
>>>>>>> 9cedf927
    """
    chr = row["chr"]
    pos = str(row["pos"])
    idl_type = str(row["is_ins"])
    idl_seq = row["indel_seq"]
    key = chr + ":" + pos + ":" + idl_type + ":" + idl_seq
    return d[key]


def merge_equivalents(df):
    """Merges indel counts over equivalent indels.
       
    Args:
       df (pandas.DataFrame): grouped by 'equivalence_id'
    Returns:
       df (pandas.DataFrame): column 'equivalents_exist' added.

    Example:
        indel 1, indel 2 and indel 3 are equivalent
          
                  ref  alt         ref            alt
        indel 1   50     6     ->  33 (50 - 17)   23 (6 + 17)
        indel 2   40     5     ->  22 (40 - 18)   23 (5 + 18)
        indel 3   80    12     ->  69 (80 - 11)   23 (11 + 12)
    """
    pd.options.mode.chained_assignment = None

    # if no equivalent indels, return the input
    if len(df) == 1:
        df.loc[:, "equivalents_exist"] = 0

        return df

    # merge all equivalent indel counts
    merged_indel_count = df.loc[:, "alt_count"].sum()

    # adjust ref counts
    diff = merged_indel_count - df["alt_count"]
    df.loc[:, "ref_count"] = df["ref_count"] - diff
    # to ascertain the non-negativity
    df.loc[df["ref_count"] < 0, "ref_count"] = 0

    # assign the merged indel count
    df.loc[:, "alt_count"] = merged_indel_count

    # homoginizes 'is_multiallelic' for equivalents
    if df["is_multiallelic"].sum() > 0:
        df.loc[:, "is_multiallelic"] = 1

    # homoginizes 'is_near_boundary' for equivalents
    if df["is_near_boundary"].sum() > 0:
        df.loc[:, "is_near_boundary"] = 1

    # homoginizes 'is_bidirectional for equivalents
    if df["is_bidirectional"].sum() > 0:
        df.loc[:, "is_bidirectional"] = 1

    # homoginizes 'is_uniq_mapped' for equivalents
    if df["is_uniq_mapped"].sum() > 0:
        df.loc[:, "is_uniq_mapped"] = 1

    # flags the presence of equivalents
    df.loc[:, "equivalents_exist"] = 1

    return df


def indels_per_gene(df, d):
    """Counts the number of indels per gene (ipg)
    
    Args:
       df (pandas.DataFrame): grouped by 'gene_symbol'
       d (dict): acc_len dict
    Returns:
       df (pandas.DataFrame): 'ipg' column added
    """
    equivalence_corrected_num_of_indels = len(df["equivalence_id"].unique())
    anno_str = ",".join(df["annotation"].values)

    try:
        acc_lst = re.findall(mrna, anno_str)
        ipg = [equivalence_corrected_num_of_indels * 1000 / d[acc] for acc in acc_lst]
        df["ipg"] = np.median(ipg)
    except:
        median_cds_len = 1323
        df["ipg"] = equivalence_corrected_num_of_indels / median_cds_len

    return df


def are_equivalent(idl1, idl2):
    """Checks if two indels are equivalent.
    A python implementation of Steve Rive's algorithm.

    Args:
       idl1 (SequenceWithIndel obj)
       idl2 (SequenceWithIndel obj)
    
    Returns:
       bool: True for idl1 and idl2 are equivalent
             False otherwise 
    """

    # assume idl2 is on the left side
    if idl1.pos > idl2.pos:
        idl1, idl2 = idl2, idl1

    chr1 = idl1.chr
    chr2 = idl2.chr
    idl_type1 = idl1.idl_type
    idl_type2 = idl2.idl_type
    idl_seq1 = idl1.idl_seq
    idl_seq2 = idl2.idl_seq

    # rejects trivial cases
    if idl1.chr != idl2.chr:
        return False
    if idl_type1 != idl_type2:
        return False
    if len(idl_seq1) != len(idl_seq2):
        return False

    # here after the two indels are
    # of same type (ins or del) with
    # the same indel length, and
    # indel 2 pos >= indel 1 pos.

    n = len(idl_seq1)
    m = idl2.pos - idl1.pos

    # insertion cases
    if idl_type1 == 1:
        s = idl1.rt_seq[0:m]

        if m > n:
            if idl_seq1 == s[:n] and s[: (m - n)] == s[n:] and idl_seq2 == s[-n:]:
                return True
            else:
                return False

        elif m == n:
            if idl_seq1 == s == idl_seq2:
                return True
            else:
                return False

        elif m > 0 and m < n:
            if (
                idl_seq1[:m] == s == idl_seq2[-m:]
                and idl_seq1[-(n - m) :] == idl_seq2[: (n - m)]
            ):
                return True
            else:
                return False

        else:
            if idl_seq1 == idl_seq2:
                return True
            else:
                return False

    # deletion cases
    else:
        if m == 0:
            if idl_seq1 == idl_seq2:
                return True
            else:
                return False
        else:
            s = (idl_seq1 + idl1.rt_seq)[:m] + idl_seq2
            if s[:m] == s[n : (m + n)]:
                return True
            else:
                return False<|MERGE_RESOLUTION|>--- conflicted
+++ resolved
@@ -30,20 +30,9 @@
     Returns:
         df (pandas.DataFrame)
     """
-<<<<<<< HEAD
-    # intermediate file to store indel equivalence info
-    p = pathlib.Path(output)
-    out_dir = p.parents[0].as_posix()
-    imd_file = os.path.join(out_dir, "equivalent_indels.txt")
-
-    # finds and merge equivalent indels
-    df = solve_equivalence(df, fasta, imd_file)
-    dfe = df.groupby("equivalence_id")
-=======
     # finds and merge equivalent indels
     df = solve_equivalence(df, fasta)
     dfe = df.groupby('equivalence_id')
->>>>>>> 9cedf927
     df = dfe.apply(merge_equivalents)
 
     # counts indels per transcript in an equivalent aware way
@@ -67,23 +56,6 @@
        df (pandas datagrame): 'equivalence_id' column added
     """
     # generate indel objects
-<<<<<<< HEAD
-    df["indel_obj"] = df.apply(partial(generate_indel, fasta=fasta), axis=1)
-
-    # find equivalent indels and outputs an intermediate file
-    df["eq"] = df.apply(partial(check_equivalence, df=df), axis=1)
-    dfe = df[["eq"]].drop_duplicates(["eq"])
-    dfe.to_csv(imd_file, sep="\t", index=False, header=False)
-
-    # generate dict and assigns IDs
-    d = equivalence_id_dict(imd_file)
-    df["equivalence_id"] = df.apply(partial(assign_id, d=d), axis=1)
-    df.drop(["indel_obj", "eq"], axis=1, inplace=True)
-
-    # clean intermediate file
-    sp.call(["rm", imd_file])
-
-=======
     df['indel_obj'] = df.apply(partial(generate_indel, fasta=fasta), axis=1)
     
     # find equivalent indels and assign id
@@ -96,7 +68,6 @@
     df['equivalence_id'] = df.apply(partial(annotate_by_id, d=d), axis=1)
     df.drop(['indel_obj', 'eq'], axis=1, inplace=True)
     
->>>>>>> 9cedf927
     return df
 
 
@@ -183,11 +154,7 @@
                 + idl2.idl_seq
             )
             res.append(msg)
-<<<<<<< HEAD
-    return ",".join(res)
-=======
     return '_'.join(res)
->>>>>>> 9cedf927
 
 
 def assign_id(lst_of_equivalent_indels):
@@ -234,25 +201,7 @@
         row (pandas.Series)
         d (dict): {chr:pos:ins/del:indel_seq: ID(int)}
     Returns:
-<<<<<<< HEAD
-         dict 
-    """
-    with open(imd_file) as f:
-        d = {}
-        i = 1
-        for line in f:
-            lst = line.rstrip().split(",")
-            for key in lst:
-                d[key] = i
-            i += 1
-    return d
-
-
-def assign_id(row, d):
-    """Assigns equivalence ID to each indel object
-=======
         ID (int)
->>>>>>> 9cedf927
     """
     chr = row["chr"]
     pos = str(row["pos"])
