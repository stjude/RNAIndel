--- conflicted
+++ resolved
@@ -47,17 +47,9 @@
     df["gene_symbol"] = df.apply(get_gene_symbol, axis=1)
 
     # formats the header
-<<<<<<< HEAD
-    df = df[
-        ["chr", "pos", "ref", "alt", "indel_seq", "annotation", "gene_symbol", "is_ins"]
-    ]
-
-=======
     df = df[['chr', 'pos', 'ref', 'alt', 'rescued', 
              'indel_seq', 'annotation', 'gene_symbol', 
              'is_ins']]
-    
->>>>>>> 9cedf927
     return df
 
 
